--- conflicted
+++ resolved
@@ -10,10 +10,108 @@
       subject.params.has_key?(:foo).should be_false
     end
 
-<<<<<<< HEAD
     it 'sets passed values' do
       subject.params[:per_page].should == 20
-=======
+    end
+
+    it 'uses defaults if no value passed' do
+      subject.params[:page].should == 1
+    end
+
+    it 'does not set value if outside of declared options' do
+      subject.params[:status].should == []
+    end
+
+    it 'does not set value if it does not :match' do
+      klass.new(email: 'my@email').params[:email].should be_nil
+    end
+
+    it 'does set value if it does :match' do
+      klass.new(email: 'my@email.com').params[:email].should == 'my@email.com'
+    end
+
+    it 'only sets value for :multiple values that :match' do
+      klass.new(emails: 'my@email,your,her@email.com').params[:emails].should == ['her@email.com']
+    end
+
+    it 'returns :default wrapped in array if :multiple' do
+      klass.new().params[:emails].should == ['default@email.com']
+    end
+
+    it 'turns :multiple comma-separated values into arrays' do
+      klass.new(status: 'one,three').params[:status].should == ['one', 'three']
+    end
+
+    it 'does set value if it does :match' do
+      klass.new(email: 'my@email.com').params[:email].should == 'my@email.com'
+    end
+
+    it ':multiple values can be arrays' do
+      klass.new(status: ['one','three']).params[:status].should == ['one', 'three']
+    end
+
+    it 'defaults work for false values' do
+      klass.new(email: 'my@email').params[:email].should be_nil
+    end
+
+    it 'does set value if it does :match' do
+      klass.new(available: false).params[:available].should be_false
+    end
+
+    it 'turns :multiple separated values with custom separator into arrays' do
+      klass.new(piped_status: 'one|three').params[:piped_status].should == ['one', 'three']
+    end
+
+    it 'does not turn non-multiple comma-separated values into arrays' do
+      klass.new(name: 'foo,bar').params[:name].should == 'foo,bar'
+    end
+
+    it 'filters out undeclared options' do
+      klass.new(status: 'one,three,fourteen').params[:status].should == ['one', 'three']
+    end
+
+    it 'defaults empty multiple options to empty array' do
+      klass.new().params[:status].should == []
+    end
+
+    it 'wraps single multiple options in array' do
+      klass.new(status: 'one').params[:status].should == ['one']
+    end
+
+    it 'does not accept comma-separated values outside of options unless :multiple == true' do
+      klass.new(country: 'UK,CL').params[:country].should be_nil
+    end
+
+    it 'does accept single option' do
+      klass.new(country: 'UK').params[:country].should == 'UK'
+    end
+
+    it 'does not accept single option if not in declared options' do
+      klass.new(country: 'USA').params[:country].should be_nil
+    end
+  end
+
+  describe 'DSL' do
+    let(:klass) do
+      Class.new do
+        include Parametric::Params
+        string :name, 'User name'
+        integer :page, 'page number', default: 1
+        integer :per_page, 'items per page', default: 50
+        array :status, 'status', options: ['one', 'two', 'three']
+        array :piped_status, 'status with pipes', separator: '|'
+        string :country, 'country', options: ['UK', 'CL', 'JPN']
+        string :email, 'email', match: /\w+@\w+\.\w+/
+        array :emails, 'emails', match: /\w+@\w+\.\w+/, default: 'default@email.com'
+      end
+    end
+
+    let(:subject) { klass.new(foo: 'bar', per_page: '20', status: 'four') }
+    it_should_behave_like 'a configurable params object'
+  end
+
+  describe Parametric::Params do
+
     let(:klass) do
       Class.new do
         include Parametric::Params
@@ -27,117 +125,6 @@
         param :emails, 'emails', match: /\w+@\w+\.\w+/, multiple: true, default: 'default@email.com'
         param :available, 'available', default: true
       end
->>>>>>> 6ddb0513
-    end
-
-    it 'uses defaults if no value passed' do
-      subject.params[:page].should == 1
-    end
-
-    it 'does not set value if outside of declared options' do
-      subject.params[:status].should == []
-    end
-
-    it 'does not set value if it does not :match' do
-      klass.new(email: 'my@email').params[:email].should be_nil
-    end
-
-    it 'does set value if it does :match' do
-      klass.new(email: 'my@email.com').params[:email].should == 'my@email.com'
-    end
-
-    it 'only sets value for :multiple values that :match' do
-      klass.new(emails: 'my@email,your,her@email.com').params[:emails].should == ['her@email.com']
-    end
-
-    it 'returns :default wrapped in array if :multiple' do
-      klass.new().params[:emails].should == ['default@email.com']
-    end
-
-<<<<<<< HEAD
-    it 'turns :multiple comma-separated values into arrays' do
-      klass.new(status: 'one,three').params[:status].should == ['one', 'three']
-    end
-=======
-      it 'defaults work for false values' do
-        klass.new(email: 'my@email').params[:email].should be_nil
-      end
-
-      it 'does set value if it does :match' do
-        klass.new(available: false).params[:available].should be_false
-      end
->>>>>>> 6ddb0513
-
-    it ':multiple values can be arrays' do
-      klass.new(status: ['one','three']).params[:status].should == ['one', 'three']
-    end
-
-    it 'turns :multiple separated values with custom separator into arrays' do
-      klass.new(piped_status: 'one|three').params[:piped_status].should == ['one', 'three']
-    end
-
-    it 'does not turn non-multiple comma-separated values into arrays' do
-      klass.new(name: 'foo,bar').params[:name].should == 'foo,bar'
-    end
-
-    it 'filters out undeclared options' do
-      klass.new(status: 'one,three,fourteen').params[:status].should == ['one', 'three']
-    end
-
-    it 'defaults empty multiple options to empty array' do
-      klass.new().params[:status].should == []
-    end
-
-    it 'wraps single multiple options in array' do
-      klass.new(status: 'one').params[:status].should == ['one']
-    end
-
-    it 'does not accept comma-separated values outside of options unless :multiple == true' do
-      klass.new(country: 'UK,CL').params[:country].should be_nil
-    end
-
-    it 'does accept single option' do
-      klass.new(country: 'UK').params[:country].should == 'UK'
-    end
-
-    it 'does not accept single option if not in declared options' do
-      klass.new(country: 'USA').params[:country].should be_nil
-    end
-  end
-
-  describe 'DSL' do
-    let(:klass) do
-      Class.new do
-        include Parametric::Params
-        string :name, 'User name'
-        integer :page, 'page number', default: 1
-        integer :per_page, 'items per page', default: 50
-        array :status, 'status', options: ['one', 'two', 'three']
-        array :piped_status, 'status with pipes', separator: '|'
-        string :country, 'country', options: ['UK', 'CL', 'JPN']
-        string :email, 'email', match: /\w+@\w+\.\w+/
-        array :emails, 'emails', match: /\w+@\w+\.\w+/, default: 'default@email.com'
-      end
-    end
-
-    let(:subject) { klass.new(foo: 'bar', per_page: '20', status: 'four') }
-    it_should_behave_like 'a configurable params object'
-  end
-
-  describe Parametric::Params do
-
-    let(:klass) do
-      Class.new do
-        include Parametric::Params
-        param :name, 'User name'
-        param :page, 'page number', default: 1
-        param :per_page, 'items per page', default: 50
-        param :status, 'status', options: ['one', 'two', 'three'], multiple: true
-        param :piped_status, 'status with pipes', multiple: true, separator: '|'
-        param :country, 'country', options: ['UK', 'CL', 'JPN']
-        param :email, 'email', match: /\w+@\w+\.\w+/
-        param :emails, 'emails', match: /\w+@\w+\.\w+/, multiple: true, default: 'default@email.com'
-      end
     end
 
     describe '#params' do
